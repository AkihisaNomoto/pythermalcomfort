--- conflicted
+++ resolved
@@ -1,7 +1,3 @@
-<<<<<<< HEAD
-__version__ = "__version__ = '2.0.3'"
-=======
-__version__ = "__version__ = '2.1.0'"
->>>>>>> 0e1b5e0e
+__version__ = "__version__ = '2.0.2'"
 
 from pythermalcomfort.models import *