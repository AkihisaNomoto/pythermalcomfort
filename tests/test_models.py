<<<<<<< HEAD
import json
=======
import pytest
import numpy as np
>>>>>>> 6e24a7be
import warnings
import pytest
import requests

from pythermalcomfort.models import (
    solar_gain,
    pmv_ppd,
    set_tmp,
    cooling_effect,
    adaptive_ashrae,
    clo_tout,
    vertical_tmp_grad_ppd,
    utci,
    pmv,
    ankle_draft,
    phs,
    use_fans_heatwaves,
    wbgt,
    heat_index,
    humidex,
    two_nodes,
    net,
    at,
    wc,
)
from pythermalcomfort.psychrometrics import (
    t_dp,
    t_wb,
    enthalpy,
    psy_ta_rh,
    p_sat,
    t_mrt,
    t_o,
)
from pythermalcomfort.utilities import (
    transpose_sharp_altitude,
    f_svv,
    clo_dynamic,
    running_mean_outdoor_temperature,
    units_converter,
    body_surface_area,
)

# get file containing validation tables
url = "https://raw.githubusercontent.com/FedericoTartarini/validation-data-comfort-models/main/validation_data.json"
resp = requests.get(url)
reference_tables = json.loads(resp.text)

# fmt: off
data_test_set_ip = [  # I have commented the lines of code that don't pass the test
    {'tdb': 77, 'tr': 77, 'v': 29.5 / 60, 'rh': 50, 'met': 1, 'clo': 0.5, 'set': 74.9},
    {'tdb': 59, 'tr': 77, 'v': 29.5 / 60, 'rh': 50, 'met': 1, 'clo': 0.5, 'set': 66.5},
    {'tdb': 68, 'tr': 77, 'v': 29.5 / 60, 'rh': 50, 'met': 1, 'clo': 0.5, 'set': 70.7},
    {'tdb': 86, 'tr': 77, 'v': 29.5 / 60, 'rh': 50, 'met': 1, 'clo': 0.5, 'set': 79.6},
    {'tdb': 104, 'tr': 77, 'v': 29.5 / 60, 'rh': 50, 'met': 1, 'clo': 0.5, 'set': 93.6},
    {'tdb': 77, 'tr': 77, 'v': 29.5 / 60, 'rh': 10, 'met': 1, 'clo': 0.5, 'set': 74.0},
    {'tdb': 77, 'tr': 77, 'v': 29.5 / 60, 'rh': 90, 'met': 1, 'clo': 0.5, 'set': 76.8},
    {'tdb': 77, 'tr': 77, 'v': 19.7 / 60, 'rh': 50, 'met': 1, 'clo': 0.5, 'set': 75.2},
    {'tdb': 77, 'tr': 77, 'v': 118.1 / 60, 'rh': 50, 'met': 1, 'clo': 0.5, 'set': 70.4},
    {'tdb': 77, 'tr': 77, 'v': 216.5 / 60, 'rh': 50, 'met': 1, 'clo': 0.5, 'set': 68.4},
    {'tdb': 77, 'tr': 77, 'v': 590.6 / 60, 'rh': 50, 'met': 1, 'clo': 0.5, 'set': 65.6},
    {'tdb': 77, 'tr': 50, 'v': 29.5 / 60, 'rh': 50, 'met': 1, 'clo': 0.5, 'set': 59.6},
    {'tdb': 77, 'tr': 104, 'v': 29.5 / 60, 'rh': 50, 'met': 1, 'clo': 0.5, 'set': 88.9},
    {'tdb': 77, 'tr': 77, 'v': 29.5 / 60, 'rh': 50, 'met': 1, 'clo': 1, 'set': 81.0},
    {'tdb': 77, 'tr': 77, 'v': 29.5 / 60, 'rh': 50, 'met': 1, 'clo': 2, 'set': 90.4},
    {'tdb': 77, 'tr': 77, 'v': 29.5 / 60, 'rh': 50, 'met': 1, 'clo': 4, 'set': 100.0},
    {'tdb': 77, 'tr': 77, 'v': 29.5 / 60, 'rh': 50, 'met': 0.8, 'clo': 0.5, 'set': 73.9},
    {'tdb': 77, 'tr': 77, 'v': 29.5 / 60, 'rh': 50, 'met': 1, 'clo': 0.1, 'set': 69.3},
    {'tdb': 50, 'tr': 77, 'v': 29.5 / 60, 'rh': 50, 'met': 1, 'clo': 0.5, 'set': 62.3},
    {'tdb': 32, 'tr': 77, 'v': 29.5 / 60, 'rh': 50, 'met': 1, 'clo': 0.5, 'set': 53.7},
    ]

data_test_pmv_ip = [  # I have commented the lines of code that don't pass the test
    {'tdb': 67.3, 'rh': 86, 'vr': 20 / 60, 'met': 1.1, 'clo': 1, 'pmv': -0.5, 'ppd': 10},
    {'tdb': 75.0, 'rh': 66, 'vr': 20 / 60, 'met': 1.1, 'clo': 1, 'pmv': 0.5, 'ppd': 10},
    {'tdb': 78.2, 'rh': 15, 'vr': 20 / 60, 'met': 1.1, 'clo': 1, 'pmv': 0.5, 'ppd': 10},
    {'tdb': 70.2, 'rh': 20, 'vr': 20 / 60, 'met': 1.1, 'clo': 1, 'pmv': -0.5, 'ppd': 10},
    {'tdb': 74.5, 'rh': 67, 'vr': 20 / 60, 'met': 1.1, 'clo': .5, 'pmv': -0.5, 'ppd': 10},
    {'tdb': 80.2, 'rh': 56, 'vr': 20 / 60, 'met': 1.1, 'clo': .5, 'pmv': 0.5, 'ppd': 10},
    {'tdb': 82.2, 'rh': 13, 'vr': 20 / 60, 'met': 1.1, 'clo': .5, 'pmv': 0.5, 'ppd': 10},
    {'tdb': 76.5, 'rh': 16, 'vr': 20 / 60, 'met': 1.1, 'clo': .5, 'pmv': -0.5, 'ppd': 10},
    ]
# fmt: on


def test_pmv_ppd():
    for table in reference_tables["reference_data"]["pmv_ppd"]:
        for entry in table["data"]:
            standard = "ISO"
            if "ASHRAE" in table["source"]:
                standard = "ASHRAE"
            inputs = entry["inputs"]
            outputs = entry["outputs"]
            r = pmv_ppd(
                inputs["ta"],
                inputs["tr"],
                inputs["v"],
                inputs["rh"],
                inputs["met"],
                inputs["clo"],
                standard=standard,
            )
            assert round(r["pmv"], 1) == outputs["pmv"]
            assert round(r["ppd"], 1) == outputs["ppd"]

    for row in data_test_pmv_ip:
        assert (
            abs(
                round(
                    pmv_ppd(
                        row["tdb"],
                        row["tdb"],
                        row["vr"],
                        row["rh"],
                        row["met"],
                        row["clo"],
                        standard="ashrae",
                        units="ip",
                    )["pmv"],
                    1,
                )
                - row["pmv"]
            )
            < 0.011
        )
        assert (
            abs(
                round(
                    pmv_ppd(
                        row["tdb"],
                        row["tdb"],
                        row["vr"],
                        row["rh"],
                        row["met"],
                        row["clo"],
                        standard="ashrae",
                        units="ip",
                    )["ppd"],
                    1,
                )
                - row["ppd"]
            )
            < 1
        )

    assert (
        round(pmv_ppd(67.28, 67.28, 0.328084, 86, 1.1, 1, units="ip")["pmv"], 1)
    ) == -0.5

    with pytest.raises(ValueError):
        pmv_ppd(25, 25, 0.1, 50, 1.1, 0.5, standard="random")


def test_pmv():
    for table in reference_tables["reference_data"]["pmv_ppd"]:
        for entry in table["data"]:
            standard = "ISO"
            if "ASHRAE" in table["source"]:
                standard = "ASHRAE"
            inputs = entry["inputs"]
            outputs = entry["outputs"]
            assert (
                round(
                    pmv(
                        inputs["ta"],
                        inputs["tr"],
                        inputs["v"],
                        inputs["rh"],
                        inputs["met"],
                        inputs["clo"],
                        standard=standard,
                    ),
                    1,
                )
                == outputs["pmv"]
            )


def test_set():
    for table in reference_tables["reference_data"]["set"]:
        for entry in table["data"]:
            inputs = entry["inputs"]
            outputs = entry["outputs"]
            assert (
                set_tmp(
                    inputs["ta"],
                    inputs["tr"],
                    inputs["v"],
                    inputs["rh"],
                    inputs["met"],
                    inputs["clo"],
                    round=True,
                )
                == outputs["set"]
            )

    # testing SET equation to calculate cooling effect
    assert (set_tmp(25, 25, 1.1, 50, 2, 0.5, calculate_ce=True)) == 20.5
    assert (set_tmp(25, 25, 1.1, 50, 3, 0.5, calculate_ce=True)) == 20.9
    assert (set_tmp(25, 25, 1.1, 50, 1.5, 0.5, calculate_ce=True)) == 20.5
    assert (set_tmp(25, 25, 1.1, 50, 1.5, 0.75, calculate_ce=True)) == 23.1
    assert (set_tmp(25, 25, 1.1, 50, 1.5, 0.1, calculate_ce=True)) == 15.6
    assert (set_tmp(29, 25, 1.1, 50, 1.5, 0.5, calculate_ce=True)) == 23.3
    assert (set_tmp(27, 25, 1.1, 50, 1.5, 0.75, calculate_ce=True)) == 24.5
    assert (set_tmp(20, 25, 1.1, 50, 1.5, 0.1, calculate_ce=True)) == 11.2
    assert (set_tmp(25, 27, 1.1, 50, 1.5, 0.5, calculate_ce=True)) == 21.1
    assert (set_tmp(25, 29, 1.1, 50, 1.5, 0.5, calculate_ce=True)) == 21.7
    assert (set_tmp(25, 31, 1.1, 50, 1.5, 0.5, calculate_ce=True)) == 22.3
    assert (set_tmp(25, 27, 1.3, 50, 1.5, 0.5, calculate_ce=True)) == 20.8
    assert (set_tmp(25, 29, 1.5, 50, 1.5, 0.5, calculate_ce=True)) == 21.1
    assert (set_tmp(25, 31, 1.7, 50, 1.5, 0.5, calculate_ce=True)) == 21.4

    assert (
        set_tmp(
            tdb=77,
            tr=77,
            v=0.328,
            rh=50,
            met=1.2,
            clo=0.5,
            units="IP",
        )
    ) == 75.8

    for row in data_test_set_ip:
        assert (
            abs(
                set_tmp(
                    row["tdb"],
                    row["tr"],
                    row["v"],
                    row["rh"],
                    row["met"],
                    row["clo"],
                    units="IP",
                )
                - row["set"]
            )
            < 0.11
        )


def test_solar_gain():
    for table in reference_tables["reference_data"]["solar_gain"]:
        for entry in table["data"]:
            inputs = entry["inputs"]
            outputs = entry["outputs"]
            sg = solar_gain(
                inputs["alt"],
                inputs["sharp"],
                inputs["I_dir"],
                inputs["t_sol"],
                inputs["f_svv"],
                inputs["f_bes"],
                inputs["asa"],
                inputs["posture"],
            )
            assert sg["erf"] == outputs["erf"]
            assert sg["delta_mrt"] == outputs["t_rsw"]


def test_transpose_sharp_altitude():
    assert transpose_sharp_altitude(sharp=0, altitude=0) == (0, 90)
    assert transpose_sharp_altitude(sharp=0, altitude=20) == (0, 70)
    assert transpose_sharp_altitude(sharp=0, altitude=45) == (0, 45)
    assert transpose_sharp_altitude(sharp=0, altitude=60) == (0, 30)
    assert transpose_sharp_altitude(sharp=90, altitude=0) == (90, 0)
    assert transpose_sharp_altitude(sharp=90, altitude=45) == (45, 0)
    assert transpose_sharp_altitude(sharp=90, altitude=30) == (60, 0)
    assert transpose_sharp_altitude(sharp=135, altitude=60) == (22.208, 20.705)
    assert transpose_sharp_altitude(sharp=120, altitude=75) == (13.064, 7.435)
    assert transpose_sharp_altitude(sharp=150, altitude=30) == (40.893, 48.590)


def test_use_fans_heatwaves():
    assert (
        use_fans_heatwaves(
            tdb=39, tr=39, v=0.2, rh=20, met=0.7, clo=0.3, body_position="sitting"
        )["heat_strain_w"]
        == False
    )
    assert (
        use_fans_heatwaves(
            tdb=39, tr=39, v=0.2, rh=20, met=0.7, clo=0.5, body_position="sitting"
        )["q_skin"]
        == 37.7
    )
    assert (
        use_fans_heatwaves(
            tdb=39, tr=39, v=0.2, rh=20, met=0.7, clo=0.7, body_position="sitting"
        )["m_rsw"]
        == 67.6
    )
    assert (
        use_fans_heatwaves(
            tdb=39, tr=39, v=0.2, rh=20, met=1.3, clo=0.3, body_position="sitting"
        )["m_rsw"]
        == 115.9
    )
    assert (
        use_fans_heatwaves(
            tdb=39, tr=39, v=0.2, rh=20, met=1.3, clo=0.5, body_position="sitting"
        )["m_rsw"]
        == 115.1
    )
    assert (
        use_fans_heatwaves(
            tdb=39, tr=39, v=0.2, rh=20, met=1.3, clo=0.7, body_position="sitting"
        )["m_rsw"]
        == 114.4
    )
    assert (
        use_fans_heatwaves(
            tdb=39, tr=39, v=0.2, rh=20, met=2, clo=0.3, body_position="sitting"
        )["heat_strain_w"]
        == False
    )
    assert (
        use_fans_heatwaves(
            tdb=39, tr=39, v=0.2, rh=20, met=2, clo=0.5, body_position="sitting"
        )["w"]
        == 0.5
    )
    assert (
        use_fans_heatwaves(
            tdb=39, tr=39, v=0.2, rh=20, met=2, clo=0.7, body_position="sitting"
        )["t_skin"]
        == 36.3
    )
    assert (
        use_fans_heatwaves(
            tdb=39, tr=39, v=0.2, rh=40, met=0.7, clo=0.3, body_position="sitting"
        )["heat_strain_blood_flow"]
        == False
    )
    assert (
        use_fans_heatwaves(
            tdb=39, tr=39, v=0.2, rh=40, met=0.7, clo=0.5, body_position="sitting"
        )["t_core"]
        == 36.9
    )
    assert (
        use_fans_heatwaves(
            tdb=39, tr=39, v=0.2, rh=40, met=0.7, clo=0.7, body_position="sitting"
        )["m_rsw"]
        == 72.8
    )
    assert (
        use_fans_heatwaves(
            tdb=39, tr=39, v=0.2, rh=40, met=1.3, clo=0.3, body_position="sitting"
        )["m_rsw"]
        == 124.2
    )
    assert (
        use_fans_heatwaves(
            tdb=39, tr=39, v=0.2, rh=40, met=1.3, clo=0.5, body_position="sitting"
        )["e_rsw"]
        == 83.3
    )
    assert (
        use_fans_heatwaves(
            tdb=39, tr=39, v=0.2, rh=40, met=1.3, clo=0.7, body_position="sitting"
        )["e_rsw"]
        == 82.1
    )
    assert (
        use_fans_heatwaves(
            tdb=39, tr=39, v=0.2, rh=40, met=2, clo=0.3, body_position="sitting"
        )["q_res"]
        == 6.2
    )
    assert (
        use_fans_heatwaves(
            tdb=39, tr=39, v=0.2, rh=40, met=2, clo=0.5, body_position="sitting"
        )["w"]
        == 0.7
    )
    assert (
        use_fans_heatwaves(
            tdb=39, tr=39, v=0.2, rh=40, met=2, clo=0.7, body_position="sitting"
        )["w_max"]
        == 0.7
    )
    assert (
        use_fans_heatwaves(
            tdb=39, tr=39, v=1, rh=20, met=0.7, clo=0.3, body_position="sitting"
        )["e_diff"]
        == 17.9
    )
    assert (
        use_fans_heatwaves(
            tdb=39, tr=39, v=1, rh=20, met=0.7, clo=0.5, body_position="sitting"
        )["heat_strain_sweating"]
        == False
    )
    assert (
        use_fans_heatwaves(
            tdb=39, tr=39, v=1, rh=20, met=0.7, clo=0.7, body_position="sitting"
        )["t_skin"]
        == 35.8
    )
    assert (
        use_fans_heatwaves(
            tdb=39, tr=39, v=1, rh=20, met=1.3, clo=0.3, body_position="sitting"
        )["heat_strain_blood_flow"]
        == False
    )
    assert (
        use_fans_heatwaves(
            tdb=39, tr=39, v=1, rh=20, met=1.3, clo=0.5, body_position="sitting"
        )["heat_strain"]
        == 0
    )
    assert (
        use_fans_heatwaves(
            tdb=39, tr=39, v=1, rh=20, met=1.3, clo=0.7, body_position="sitting"
        )["w"]
        == 0.4
    )
    assert (
        use_fans_heatwaves(
            tdb=39, tr=39, v=1, rh=20, met=2, clo=0.3, body_position="sitting"
        )["q_res"]
        == 9.0
    )
    assert (
        use_fans_heatwaves(
            tdb=39, tr=39, v=1, rh=20, met=2, clo=0.5, body_position="sitting"
        )["e_skin"]
        == 124.9
    )
    assert (
        use_fans_heatwaves(
            tdb=39, tr=39, v=1, rh=20, met=2, clo=0.7, body_position="sitting"
        )["e_diff"]
        == 6.3
    )
    assert (
        use_fans_heatwaves(
            tdb=39, tr=39, v=1, rh=40, met=0.7, clo=0.3, body_position="sitting"
        )["w_max"]
        == 0.6
    )
    assert (
        use_fans_heatwaves(
            tdb=39, tr=39, v=1, rh=40, met=0.7, clo=0.5, body_position="sitting"
        )["m_rsw"]
        == 75.5
    )
    assert (
        use_fans_heatwaves(
            tdb=39, tr=39, v=1, rh=40, met=0.7, clo=0.7, body_position="sitting"
        )["e_skin"]
        == 56.1
    )
    assert (
        use_fans_heatwaves(
            tdb=39, tr=39, v=1, rh=40, met=1.3, clo=0.3, body_position="sitting"
        )["e_rsw"]
        == 84.6
    )
    assert (
        use_fans_heatwaves(
            tdb=39, tr=39, v=1, rh=40, met=1.3, clo=0.5, body_position="sitting"
        )["e_diff"]
        == 6.4
    )
    assert (
        use_fans_heatwaves(
            tdb=39, tr=39, v=1, rh=40, met=1.3, clo=0.7, body_position="sitting"
        )["w_max"]
        == 0.6
    )
    assert (
        use_fans_heatwaves(
            tdb=39, tr=39, v=1, rh=40, met=2, clo=0.3, body_position="sitting"
        )["w"]
        == 0.5
    )
    assert (
        use_fans_heatwaves(
            tdb=39, tr=39, v=1, rh=40, met=2, clo=0.5, body_position="sitting"
        )["e_max"]
        == 190.7
    )
    assert (
        use_fans_heatwaves(
            tdb=39, tr=39, v=1, rh=40, met=2, clo=0.7, body_position="sitting"
        )["e_skin"]
        == 104.3
    )
    assert (
        use_fans_heatwaves(
            tdb=39, tr=39, v=4, rh=20, met=0.7, clo=0.3, body_position="sitting"
        )["e_max"]
        == 473.2
    )
    assert (
        use_fans_heatwaves(
            tdb=39, tr=39, v=4, rh=20, met=0.7, clo=0.5, body_position="sitting"
        )["e_skin"]
        == 64.3
    )
    assert (
        use_fans_heatwaves(
            tdb=39, tr=39, v=4, rh=20, met=0.7, clo=0.7, body_position="sitting"
        )["t_skin"]
        == 35.8
    )
    assert (
        use_fans_heatwaves(
            tdb=39, tr=39, v=4, rh=20, met=1.3, clo=0.3, body_position="sitting"
        )["q_sensible"]
        == -32.0
    )
    assert (
        use_fans_heatwaves(
            tdb=39, tr=39, v=4, rh=20, met=1.3, clo=0.5, body_position="sitting"
        )["q_res"]
        == 5.8
    )
    assert (
        use_fans_heatwaves(
            tdb=39, tr=39, v=4, rh=20, met=1.3, clo=0.7, body_position="sitting"
        )["w"]
        == 0.3
    )
    assert (
        use_fans_heatwaves(
            tdb=39, tr=39, v=4, rh=20, met=2, clo=0.3, body_position="sitting"
        )["q_skin"]
        == 106.5
    )
    assert (
        use_fans_heatwaves(
            tdb=39, tr=39, v=4, rh=20, met=2, clo=0.5, body_position="sitting"
        )["e_skin"]
        == 129.5
    )
    assert (
        use_fans_heatwaves(
            tdb=39, tr=39, v=4, rh=20, met=2, clo=0.7, body_position="sitting"
        )["e_diff"]
        == 8.7
    )
    assert (
        use_fans_heatwaves(
            tdb=39, tr=39, v=4, rh=40, met=0.7, clo=0.3, body_position="sitting"
        )["e_skin"]
        == 71.9
    )
    assert (
        use_fans_heatwaves(
            tdb=39, tr=39, v=4, rh=40, met=0.7, clo=0.5, body_position="sitting"
        )["q_res"]
        == 2.2
    )
    assert (
        use_fans_heatwaves(
            tdb=39, tr=39, v=4, rh=40, met=0.7, clo=0.7, body_position="sitting"
        )["e_skin"]
        == 59.1
    )
    assert (
        use_fans_heatwaves(
            tdb=39, tr=39, v=4, rh=40, met=1.3, clo=0.3, body_position="sitting"
        )["q_skin"]
        == 71.6
    )
    assert (
        use_fans_heatwaves(
            tdb=39, tr=39, v=4, rh=40, met=1.3, clo=0.5, body_position="sitting"
        )["w_max"]
        == 0.5
    )
    assert (
        use_fans_heatwaves(
            tdb=39, tr=39, v=4, rh=40, met=1.3, clo=0.7, body_position="sitting"
        )["e_diff"]
        == 5.9
    )
    assert (
        use_fans_heatwaves(
            tdb=39, tr=39, v=4, rh=40, met=2, clo=0.3, body_position="sitting"
        )["e_rsw"]
        == 126.4
    )
    assert (
        use_fans_heatwaves(
            tdb=39, tr=39, v=4, rh=40, met=2, clo=0.5, body_position="sitting"
        )["e_max"]
        == 236.1
    )
    assert (
        use_fans_heatwaves(
            tdb=39, tr=39, v=4, rh=40, met=2, clo=0.7, body_position="sitting"
        )["w"]
        == 0.5
    )
    assert (
        use_fans_heatwaves(
            tdb=45, tr=45, v=0.2, rh=20, met=0.7, clo=0.3, body_position="sitting"
        )["heat_strain_sweating"]
        == False
    )
    assert (
        use_fans_heatwaves(
            tdb=45, tr=45, v=0.2, rh=20, met=0.7, clo=0.5, body_position="sitting"
        )["q_res"]
        == 2.8
    )
    assert (
        use_fans_heatwaves(
            tdb=45, tr=45, v=0.2, rh=20, met=0.7, clo=0.7, body_position="sitting"
        )["heat_strain_blood_flow"]
        == False
    )
    assert (
        use_fans_heatwaves(
            tdb=45, tr=45, v=0.2, rh=20, met=1.3, clo=0.3, body_position="sitting"
        )["t_skin"]
        == 36.6
    )
    assert (
        use_fans_heatwaves(
            tdb=45, tr=45, v=0.2, rh=20, met=1.3, clo=0.5, body_position="sitting"
        )["t_core"]
        == 37.3
    )
    assert (
        use_fans_heatwaves(
            tdb=45, tr=45, v=0.2, rh=20, met=1.3, clo=0.7, body_position="sitting"
        )["m_bl"]
        == 80.0
    )
    assert (
        use_fans_heatwaves(
            tdb=45, tr=45, v=0.2, rh=20, met=2, clo=0.3, body_position="sitting"
        )["e_rsw"]
        == 163.6
    )
    assert (
        use_fans_heatwaves(
            tdb=45, tr=45, v=0.2, rh=20, met=2, clo=0.5, body_position="sitting"
        )["m_bl"]
        == 80.0
    )
    assert (
        use_fans_heatwaves(
            tdb=45, tr=45, v=0.2, rh=20, met=2, clo=0.7, body_position="sitting"
        )["q_skin"]
        == 89.6
    )
    assert (
        use_fans_heatwaves(
            tdb=45, tr=45, v=0.2, rh=40, met=0.7, clo=0.3, body_position="sitting"
        )["t_core"]
        == 37.2
    )
    assert (
        use_fans_heatwaves(
            tdb=45, tr=45, v=0.2, rh=40, met=0.7, clo=0.5, body_position="sitting"
        )["heat_strain_sweating"]
        == False
    )
    assert (
        use_fans_heatwaves(
            tdb=45, tr=45, v=0.2, rh=40, met=0.7, clo=0.7, body_position="sitting"
        )["m_bl"]
        == 80.0
    )
    assert (
        use_fans_heatwaves(
            tdb=45, tr=45, v=0.2, rh=40, met=1.3, clo=0.3, body_position="sitting"
        )["w"]
        == 0.7
    )
    assert (
        use_fans_heatwaves(
            tdb=45, tr=45, v=0.2, rh=40, met=1.3, clo=0.5, body_position="sitting"
        )["heat_strain_sweating"]
        == False
    )
    assert (
        use_fans_heatwaves(
            tdb=45, tr=45, v=0.2, rh=40, met=1.3, clo=0.7, body_position="sitting"
        )["t_core"]
        == 38.0
    )
    assert (
        use_fans_heatwaves(
            tdb=45, tr=45, v=0.2, rh=40, met=2, clo=0.3, body_position="sitting"
        )["heat_strain"]
        == 1
    )
    assert (
        use_fans_heatwaves(
            tdb=45, tr=45, v=0.2, rh=40, met=2, clo=0.5, body_position="sitting"
        )["q_sensible"]
        == -42.9
    )
    assert (
        use_fans_heatwaves(
            tdb=45, tr=45, v=0.2, rh=40, met=2, clo=0.7, body_position="sitting"
        )["m_bl"]
        == 80.0
    )
    assert (
        use_fans_heatwaves(
            tdb=45, tr=45, v=1, rh=20, met=0.7, clo=0.3, body_position="sitting"
        )["q_sensible"]
        == -70.2
    )
    assert (
        use_fans_heatwaves(
            tdb=45, tr=45, v=1, rh=20, met=0.7, clo=0.5, body_position="sitting"
        )["heat_strain"]
        == 0
    )
    assert (
        use_fans_heatwaves(
            tdb=45, tr=45, v=1, rh=20, met=0.7, clo=0.7, body_position="sitting"
        )["w"]
        == 0.4
    )
    assert (
        use_fans_heatwaves(
            tdb=45, tr=45, v=1, rh=20, met=1.3, clo=0.3, body_position="sitting"
        )["heat_strain_w"]
        == False
    )
    assert (
        use_fans_heatwaves(
            tdb=45, tr=45, v=1, rh=20, met=1.3, clo=0.5, body_position="sitting"
        )["heat_strain"]
        == 1
    )
    assert (
        use_fans_heatwaves(
            tdb=45, tr=45, v=1, rh=20, met=1.3, clo=0.7, body_position="sitting"
        )["e_skin"]
        == 117.9
    )
    assert (
        use_fans_heatwaves(
            tdb=45, tr=45, v=1, rh=20, met=2, clo=0.3, body_position="sitting"
        )["heat_strain_w"]
        == False
    )
    assert (
        use_fans_heatwaves(
            tdb=45, tr=45, v=1, rh=20, met=2, clo=0.5, body_position="sitting"
        )["w"]
        == 0.6
    )
    assert (
        use_fans_heatwaves(
            tdb=45, tr=45, v=1, rh=20, met=2, clo=0.7, body_position="sitting"
        )["heat_strain_blood_flow"]
        == True
    )
    assert (
        use_fans_heatwaves(
            tdb=45, tr=45, v=1, rh=40, met=0.7, clo=0.3, body_position="sitting"
        )["heat_strain_w"]
        == False
    )
    assert (
        use_fans_heatwaves(
            tdb=45, tr=45, v=1, rh=40, met=0.7, clo=0.5, body_position="sitting"
        )["t_core"]
        == 37.1
    )
    assert (
        use_fans_heatwaves(
            tdb=45, tr=45, v=1, rh=40, met=0.7, clo=0.7, body_position="sitting"
        )["heat_strain_blood_flow"]
        == True
    )
    assert (
        use_fans_heatwaves(
            tdb=45, tr=45, v=1, rh=40, met=1.3, clo=0.3, body_position="sitting"
        )["e_max"]
        == 189.2
    )
    assert (
        use_fans_heatwaves(
            tdb=45, tr=45, v=1, rh=40, met=1.3, clo=0.5, body_position="sitting"
        )["q_sensible"]
        == -52.3
    )
    assert (
        use_fans_heatwaves(
            tdb=45, tr=45, v=1, rh=40, met=1.3, clo=0.7, body_position="sitting"
        )["e_rsw"]
        == 78.4
    )
    assert (
        use_fans_heatwaves(
            tdb=45, tr=45, v=1, rh=40, met=2, clo=0.3, body_position="sitting"
        )["t_skin"]
        == 37.7
    )
    assert (
        use_fans_heatwaves(
            tdb=45, tr=45, v=1, rh=40, met=2, clo=0.5, body_position="sitting"
        )["heat_strain"]
        == 1
    )
    assert (
        use_fans_heatwaves(
            tdb=45, tr=45, v=1, rh=40, met=2, clo=0.7, body_position="sitting"
        )["e_max"]
        == 137.6
    )
    assert (
        use_fans_heatwaves(
            tdb=45, tr=45, v=4, rh=20, met=0.7, clo=0.3, body_position="sitting"
        )["heat_strain_sweating"]
        == False
    )
    assert (
        use_fans_heatwaves(
            tdb=45, tr=45, v=4, rh=20, met=0.7, clo=0.5, body_position="sitting"
        )["q_skin"]
        == 37.4
    )
    assert (
        use_fans_heatwaves(
            tdb=45, tr=45, v=4, rh=20, met=0.7, clo=0.7, body_position="sitting"
        )["e_max"]
        == 238.9
    )
    assert (
        use_fans_heatwaves(
            tdb=45, tr=45, v=4, rh=20, met=1.3, clo=0.3, body_position="sitting"
        )["q_skin"]
        == 69.3
    )
    assert (
        use_fans_heatwaves(
            tdb=45, tr=45, v=4, rh=20, met=1.3, clo=0.5, body_position="sitting"
        )["e_max"]
        == 312.6
    )
    assert (
        use_fans_heatwaves(
            tdb=45, tr=45, v=4, rh=20, met=1.3, clo=0.7, body_position="sitting"
        )["w"]
        == 0.5
    )
    assert (
        use_fans_heatwaves(
            tdb=45, tr=45, v=4, rh=20, met=2, clo=0.3, body_position="sitting"
        )["w"]
        == 0.4
    )
    assert (
        use_fans_heatwaves(
            tdb=45, tr=45, v=4, rh=20, met=2, clo=0.5, body_position="sitting"
        )["m_rsw"]
        == 230.0
    )
    assert (
        use_fans_heatwaves(
            tdb=45, tr=45, v=4, rh=20, met=2, clo=0.7, body_position="sitting"
        )["q_skin"]
        == 88.9
    )
    assert (
        use_fans_heatwaves(
            tdb=45, tr=45, v=4, rh=40, met=0.7, clo=0.3, body_position="sitting"
        )["e_skin"]
        == 129.3
    )
    assert (
        use_fans_heatwaves(
            tdb=45, tr=45, v=4, rh=40, met=0.7, clo=0.5, body_position="sitting"
        )["m_bl"]
        == 80.0
    )
    assert (
        use_fans_heatwaves(
            tdb=45, tr=45, v=4, rh=40, met=0.7, clo=0.7, body_position="sitting"
        )["t_core"]
        == 37.3
    )
    assert (
        use_fans_heatwaves(
            tdb=45, tr=45, v=4, rh=40, met=1.3, clo=0.3, body_position="sitting"
        )["q_res"]
        == 2.7
    )
    assert (
        use_fans_heatwaves(
            tdb=45, tr=45, v=4, rh=40, met=1.3, clo=0.5, body_position="sitting"
        )["t_skin"]
        == 37.3
    )
    assert (
        use_fans_heatwaves(
            tdb=45, tr=45, v=4, rh=40, met=1.3, clo=0.7, body_position="sitting"
        )["heat_strain_sweating"]
        == False
    )
    assert (
        use_fans_heatwaves(
            tdb=45, tr=45, v=4, rh=40, met=2, clo=0.3, body_position="sitting"
        )["e_skin"]
        == 162.7
    )
    assert (
        use_fans_heatwaves(
            tdb=45, tr=45, v=4, rh=40, met=2, clo=0.5, body_position="sitting"
        )["heat_strain_w"]
        == True
    )
    assert (
        use_fans_heatwaves(
            tdb=45, tr=45, v=4, rh=40, met=2, clo=0.7, body_position="sitting"
        )["w_max"]
        == 0.5
    )


def test_f_svv():
    assert round(f_svv(30, 10, 3.3), 2) == 0.27
    assert round(f_svv(150, 10, 3.3), 2) == 0.31
    assert round(f_svv(30, 6, 3.3), 2) == 0.20
    assert round(f_svv(150, 6, 3.3), 2) == 0.23
    assert round(f_svv(30, 10, 6), 2) == 0.17
    assert round(f_svv(150, 10, 6), 2) == 0.21
    assert round(f_svv(30, 6, 6), 2) == 0.11
    assert round(f_svv(150, 6, 6), 2) == 0.14
    assert round(f_svv(6, 9, 3.3), 2) == 0.14
    assert round(f_svv(6, 6, 3.3), 2) == 0.11
    assert round(f_svv(6, 6, 6), 2) == 0.04
    assert round(f_svv(4, 4, 3.3), 2) == 0.06
    assert round(f_svv(4, 4, 6), 2) == 0.02


def test_t_dp():
    assert t_dp(31.6, 59.6) == 22.6
    assert t_dp(29.3, 75.4) == 24.3
    assert t_dp(27.1, 66.4) == 20.2


def test_t_wb():
    assert t_wb(27.1, 66.4) == 22.4
    assert t_wb(25, 50) == 18.0


def test_enthalpy():
    assert enthalpy(25, 0.01) == 50561.25
    assert enthalpy(27.1, 0.01) == 52707.56


def test_psy_ta_rh():
    assert psy_ta_rh(25, 50, patm=101325) == {
        "p_sat": 3169.2,
        "p_vap": 1584.6,
        "hr": 0.009881547577511219,
        "t_wb": 18.0,
        "t_dp": 13.8,
        "h": 50259.66,
    }


def test_cooling_effect():
    assert (cooling_effect(tdb=25, tr=25, vr=0.05, rh=50, met=1, clo=0.6)) == 0
    assert (cooling_effect(tdb=25, tr=25, vr=0.5, rh=50, met=1, clo=0.6)) == 2.17
    assert (cooling_effect(tdb=27, tr=25, vr=0.5, rh=50, met=1, clo=0.6)) == 1.85
    assert (cooling_effect(tdb=29, tr=25, vr=0.5, rh=50, met=1, clo=0.6)) == 1.63
    assert (cooling_effect(tdb=31, tr=25, vr=0.5, rh=50, met=1, clo=0.6)) == 1.42
    assert (cooling_effect(tdb=25, tr=27, vr=0.5, rh=50, met=1, clo=0.6)) == 2.44
    assert (cooling_effect(tdb=25, tr=29, vr=0.5, rh=50, met=1, clo=0.6)) == 2.81
    assert (cooling_effect(tdb=25, tr=25, vr=0.2, rh=50, met=1, clo=0.6)) == 0.67
    assert (cooling_effect(tdb=25, tr=25, vr=0.8, rh=50, met=1, clo=0.6)) == 2.93
    assert (cooling_effect(tdb=25, tr=25, vr=0.0, rh=50, met=1, clo=0.6)) == 0
    assert (cooling_effect(tdb=25, tr=25, vr=0.5, rh=60, met=1, clo=0.6)) == 2.13
    assert (cooling_effect(tdb=25, tr=25, vr=0.5, rh=80, met=1, clo=0.6)) == 2.06
    assert (cooling_effect(tdb=25, tr=25, vr=0.5, rh=20, met=1, clo=0.6)) == 2.29
    assert (cooling_effect(tdb=25, tr=25, vr=0.5, rh=60, met=1.3, clo=0.6)) == 2.83
    assert (cooling_effect(tdb=25, tr=25, vr=0.5, rh=60, met=1.6, clo=0.6)) == 3.5
    assert (cooling_effect(tdb=25, tr=25, vr=0.5, rh=60, met=1, clo=0.3)) == 2.41
    assert (cooling_effect(tdb=25, tr=25, vr=0.5, rh=60, met=1, clo=1)) == 2.05

    assert (
        cooling_effect(tdb=77, tr=77, vr=1.64, rh=50, met=1, clo=0.6, units="IP")
    ) == 3.95


def test_running_mean_outdoor_temperature():
    assert (running_mean_outdoor_temperature([20, 20], alpha=0.7)) == 20
    assert (running_mean_outdoor_temperature([20, 20], alpha=0.9)) == 20
    assert (running_mean_outdoor_temperature([20, 20, 20, 20], alpha=0.7)) == 20
    assert (running_mean_outdoor_temperature([20, 20, 20, 20], alpha=0.5)) == 20
    assert (
        running_mean_outdoor_temperature(
            [77, 77, 77, 77, 77, 77, 77], alpha=0.8, units="IP"
        )
    ) == 77
    assert (
        running_mean_outdoor_temperature(
            [77, 77, 77, 77, 77, 77, 77], alpha=0.8, units="ip"
        )
    ) == 77


def test_ip_units_converter():
    assert (units_converter(tdb=77, tr=77, v=3.2, from_units="ip")) == [
        25.0,
        25.0,
        0.975312404754648,
    ]
    assert (units_converter(pressure=1, area=1 / 0.09, from_units="ip")) == [
        101325,
        1.0322474090590033,
    ]


def test_p_sat():
    assert (p_sat(tdb=25)) == 3169.2
    assert (p_sat(tdb=50)) == 12349.9


def test_t_globe():
    assert (t_mrt(tg=53.2, tdb=30, v=0.3, d=0.1, emissivity=0.95)) == 74.8
    assert (t_mrt(tg=55, tdb=30, v=0.3, d=0.1, emissivity=0.95)) == 77.8


<<<<<<< HEAD
=======
def test_set_tmp():
    """Test the PMV function using the reference table from the ASHRAE 55 2020"""
    for row in data_test_set:
        assert (
            abs(
                set_tmp(
                    tdb=row["tdb"],
                    tr=row["tr"],
                    v=row["v"],
                    rh=row["rh"],
                    met=row["met"],
                    clo=row["clo"],
                    calculate_ce=False,
                )
                - row["set"]
            )
            < 0.01
        )

    # testing SET equation to calculate cooling effect
    assert (set_tmp(25, 25, 1.1, 50, 2, 0.5, calculate_ce=True)) == 20.5
    assert (set_tmp(25, 25, 1.1, 50, 3, 0.5, calculate_ce=True)) == 20.9
    assert (set_tmp(25, 25, 1.1, 50, 1.5, 0.5, calculate_ce=True)) == 20.5
    assert (set_tmp(25, 25, 1.1, 50, 1.5, 0.75, calculate_ce=True)) == 23.1
    assert (set_tmp(25, 25, 1.1, 50, 1.5, 0.1, calculate_ce=True)) == 15.6
    assert (set_tmp(29, 25, 1.1, 50, 1.5, 0.5, calculate_ce=True)) == 23.3
    assert (set_tmp(27, 25, 1.1, 50, 1.5, 0.75, calculate_ce=True)) == 24.5
    assert (set_tmp(20, 25, 1.1, 50, 1.5, 0.1, calculate_ce=True)) == 11.2
    assert (set_tmp(25, 27, 1.1, 50, 1.5, 0.5, calculate_ce=True)) == 21.1
    assert (set_tmp(25, 29, 1.1, 50, 1.5, 0.5, calculate_ce=True)) == 21.7
    assert (set_tmp(25, 31, 1.1, 50, 1.5, 0.5, calculate_ce=True)) == 22.3
    assert (set_tmp(25, 27, 1.3, 50, 1.5, 0.5, calculate_ce=True)) == 20.8
    assert (set_tmp(25, 29, 1.5, 50, 1.5, 0.5, calculate_ce=True)) == 21.1
    assert (set_tmp(25, 31, 1.7, 50, 1.5, 0.5, calculate_ce=True)) == 21.4

    assert (
        set_tmp(
            tdb=77,
            tr=77,
            v=0.328,
            rh=50,
            met=1.2,
            clo=0.5,
            units="IP",
        )
    ) == 75.8

    for row in data_test_set_ip:
        assert (
            abs(
                set_tmp(
                    row["tdb"],
                    row["tr"],
                    row["v"],
                    row["rh"],
                    row["met"],
                    row["clo"],
                    units="IP",
                )
                - row["set"]
            )
            < 0.11
        )


def test_pmv():
    """Test the PMV function using the reference table from the ASHRAE 55 2020"""
    for row in data_test_pmv:
        assert (
            round(
                pmv(
                    row["tdb"], row["tr"], row["vr"], row["rh"], row["met"], row["clo"]
                ),
                1,
            )
        ) == row["pmv"]


def test_pmv_ppd():
    """Test the PMV function using the reference table from the ASHRAE 55 2020"""
    for row in data_test_pmv:
        assert (
            abs(
                round(
                    pmv_ppd(
                        row["tdb"],
                        row["tr"],
                        row["vr"],
                        row["rh"],
                        row["met"],
                        row["clo"],
                        standard="iso",
                    )["pmv"],
                    1,
                )
                - row["pmv"]
            )
            < 0.011
        )
        assert (
            abs(
                round(
                    pmv_ppd(
                        row["tdb"],
                        row["tr"],
                        row["vr"],
                        row["rh"],
                        row["met"],
                        row["clo"],
                        standard="iso",
                    )["ppd"],
                    1,
                )
                - row["ppd"]
            )
            < 1
        )
        assert (
            abs(
                round(
                    pmv_ppd(
                        row["tdb"],
                        row["tr"],
                        row["vr"],
                        row["rh"],
                        row["met"],
                        row["clo"],
                        standard="ashrae",
                    )["pmv"],
                    1,
                )
                - row["pmv"]
            )
            < 0.011
        )
        assert (
            abs(
                round(
                    pmv_ppd(
                        row["tdb"],
                        row["tr"],
                        row["vr"],
                        row["rh"],
                        row["met"],
                        row["clo"],
                        standard="ashrae",
                    )["ppd"],
                    1,
                )
                - row["ppd"]
            )
            < 1
        )

    for row in data_test_pmv_ip:
        assert (
            abs(
                round(
                    pmv_ppd(
                        row["tdb"],
                        row["tdb"],
                        row["vr"],
                        row["rh"],
                        row["met"],
                        row["clo"],
                        standard="ashrae",
                        units="ip",
                    )["pmv"],
                    1,
                )
                - row["pmv"]
            )
            < 0.011
        )
        assert (
            abs(
                round(
                    pmv_ppd(
                        row["tdb"],
                        row["tdb"],
                        row["vr"],
                        row["rh"],
                        row["met"],
                        row["clo"],
                        standard="ashrae",
                        units="ip",
                    )["ppd"],
                    1,
                )
                - row["ppd"]
            )
            < 1
        )

    assert (
        round(pmv_ppd(67.28, 67.28, 0.328084, 86, 1.1, 1, units="ip")["pmv"], 1)
    ) == -0.5

    for row in data_test_pmv_iso:
        assert (
            abs(
                pmv_ppd(
                    row["tdb"],
                    row["tr"],
                    row["vr"],
                    row["rh"],
                    row["met"],
                    row["clo"],
                    standard="iso",
                )["pmv"]
                - row["pmv"]
            )
            < 0.011
        )

    with pytest.raises(ValueError):
        pmv_ppd(25, 25, 0.1, 50, 1.1, 0.5, standard="random")


>>>>>>> 6e24a7be
def test_adaptive_ashrae():
    data_test_adaptive_ashrae = (
        [  # I have commented the lines of code that don't pass the test
            {
                "tdb": 19.6,
                "tr": 19.6,
                "t_running_mean": 17,
                "v": 0.1,
                "return": {"acceptability_80": True},
            },
            {
                "tdb": 19.6,
                "tr": 19.6,
                "t_running_mean": 17,
                "v": 0.1,
                "return": {"acceptability_90": False},
            },
            {
                "tdb": 19.6,
                "tr": 19.6,
                "t_running_mean": 25,
                "v": 0.1,
                "return": {"acceptability_80": False},
            },
            {
                "tdb": 19.6,
                "tr": 19.6,
                "t_running_mean": 25,
                "v": 0.1,
                "return": {"acceptability_80": False},
            },
            {
                "tdb": 26,
                "tr": 26,
                "t_running_mean": 16,
                "v": 0.1,
                "return": {"acceptability_80": True},
            },
            {
                "tdb": 26,
                "tr": 26,
                "t_running_mean": 16,
                "v": 0.1,
                "return": {"acceptability_90": False},
            },
            {
                "tdb": 30,
                "tr": 26,
                "t_running_mean": 16,
                "v": 0.1,
                "return": {"acceptability_80": False},
            },
            {
                "tdb": 25,
                "tr": 25,
                "t_running_mean": 23,
                "v": 0.1,
                "return": {"acceptability_80": True},
            },
            {
                "tdb": 25,
                "tr": 25,
                "t_running_mean": 23,
                "v": 0.1,
                "return": {"acceptability_90": True},
            },
        ]
    )
    for row in data_test_adaptive_ashrae:
        assert (
            adaptive_ashrae(row["tdb"], row["tr"], row["t_running_mean"], row["v"])[
                list(row["return"].keys())[0]
            ]
        ) == row["return"][list(row["return"].keys())[0]]

    assert (adaptive_ashrae(77, 77, 68, 0.3, units="ip")["tmp_cmf"]) == 75.2

    with pytest.raises(ValueError):
        adaptive_ashrae(20, 20, 9, 0.1)

    with pytest.raises(ValueError):
        adaptive_ashrae(20, 20, 34, 0.1)


# todo implement test for adaptive_en()


def test_clo_tout():
    assert (clo_tout(tout=80.6, units="ip")) == 0.46
    assert (clo_tout(tout=27)) == 0.46


def test_vertical_tmp_grad_ppd():
    assert (
        vertical_tmp_grad_ppd(77, 77, 0.328, 50, 1.2, 0.5, 7 / 1.8, units="ip")[
            "PPD_vg"
        ]
    ) == 13.0
    assert (
        vertical_tmp_grad_ppd(77, 77, 0.328, 50, 1.2, 0.5, 7 / 1.8, units="ip")[
            "Acceptability"
        ]
    ) == False
    assert (vertical_tmp_grad_ppd(25, 25, 0.1, 50, 1.2, 0.5, 7)["PPD_vg"]) == 12.6
    assert (vertical_tmp_grad_ppd(25, 25, 0.1, 50, 1.2, 0.5, 4)["PPD_vg"]) == 1.7
    assert (
        vertical_tmp_grad_ppd(25, 25, 0.1, 50, 1.2, 0.5, 4)["Acceptability"]
    ) == True

    with pytest.raises(ValueError):
        vertical_tmp_grad_ppd(25, 25, 0.3, 50, 1.2, 0.5, 7)


def test_ankle_draft():
    assert (ankle_draft(25, 25, 0.2, 50, 1.2, 0.5, 0.3, units="SI")["PPD_ad"]) == 18.5
    assert (
        ankle_draft(77, 77, 0.2 * 3.28, 50, 1.2, 0.5, 0.4 * 3.28, units="IP")["PPD_ad"]
    ) == 23.5

    with pytest.raises(ValueError):
        ankle_draft(25, 25, 0.3, 50, 1.2, 0.5, 7)


@pytest.fixture
def data_test_utci():
    return [  # I have commented the lines of code that don't pass the test
        {"tdb": 25, "tr": 27, "rh": 50, "v": 1, "return": {"utci": 25.2}},
        {"tdb": 19, "tr": 24, "rh": 50, "v": 1, "return": {"utci": 20.0}},
        {"tdb": 19, "tr": 14, "rh": 50, "v": 1, "return": {"utci": 16.8}},
        {"tdb": 27, "tr": 22, "rh": 50, "v": 1, "return": {"utci": 25.5}},
        {"tdb": 27, "tr": 22, "rh": 50, "v": 10, "return": {"utci": 20.0}},
        {"tdb": 27, "tr": 22, "rh": 50, "v": 16, "return": {"utci": 15.8}},
        {"tdb": 51, "tr": 22, "rh": 50, "v": 16, "return": {"utci": np.nan}},
        {"tdb": 27, "tr": 22, "rh": 50, "v": 0, "return": {"utci": np.nan}},
    ]


def test_utci(data_test_utci):
    for row in data_test_utci:
        np.testing.assert_equal(
            utci(row["tdb"], row["tr"], row["v"], row["rh"]),
            row["return"][list(row["return"].keys())[0]],
        )

    assert (utci(tdb=77, tr=77, v=3.28, rh=50, units="ip")) == 76.4

    assert (
        utci(tdb=25, tr=27, v=1, rh=50, units="si", return_stress_category=True)
    ) == {"utci": 25.2, "stress_category": "no thermal stress"}
    assert (
        utci(tdb=25, tr=25, v=1, rh=50, units="si", return_stress_category=True)
    ) == {"utci": 24.6, "stress_category": "no thermal stress"}


def test_utci_numpy(data_test_utci):
    tdb = np.array([d["tdb"] for d in data_test_utci])
    tr = np.array([d["tr"] for d in data_test_utci])
    rh = np.array([d["rh"] for d in data_test_utci])
    v = np.array([d["v"] for d in data_test_utci])
    expect = np.array([d["return"]["utci"] for d in data_test_utci])

    np.testing.assert_equal(utci(tdb, tr, v, rh), expect)

    tdb = np.array([25, 25])
    tr = np.array([27, 25])
    v = np.array([1, 1])
    rh = np.array([50, 50])
    expect = {
        "utci": np.array([25.2, 24.6]),
        "stress_category": np.array(["no thermal stress", "no thermal stress"]),
    }

    result = utci(tdb, tr, v, rh, units="si", return_stress_category=True)
    np.testing.assert_equal(result["utci"], expect["utci"])
    np.testing.assert_equal(result["stress_category"], expect["stress_category"])


def test_clo_dynamic():
    assert (clo_dynamic(clo=1, met=1, standard="ASHRAE")) == 1
    assert (clo_dynamic(clo=1, met=0.5, standard="ASHRAE")) == 1
    assert (clo_dynamic(clo=2, met=0.5, standard="ASHRAE")) == 2


def test_phs():
    assert phs(tdb=40, tr=40, rh=33.85, v=0.3, met=150, clo=0.5, posture=2) == {
        "d_lim_loss_50": 440,
        "d_lim_loss_95": 298,
        "d_lim_t_re": 480,
        "water_loss": 6166.0,
        "t_re": 37.5,
    }
    assert phs(tdb=35, tr=35, rh=71, v=0.3, met=150, clo=0.5, posture=2) == {
        "d_lim_loss_50": 385,
        "d_lim_loss_95": 256,
        "d_lim_t_re": 75,
        "water_loss": 6935.0,
        "t_re": 39.8,
    }
    assert phs(tdb=30, tr=50, posture=2, rh=70.65, v=0.3, met=150, clo=0.5) == {
        "t_re": 37.7,
        "water_loss": 7166.0,  # in the standard is 6935
        "d_lim_t_re": 480,
        "d_lim_loss_50": 380,
        "d_lim_loss_95": 258,
    }
    assert phs(
        tdb=28, tr=58, acclimatized=0, posture=2, rh=79.31, v=0.3, met=150, clo=0.5
    ) == {
        "t_re": 41.2,
        "water_loss": 5807,
        "d_lim_t_re": 57,
        "d_lim_loss_50": 466,
        "d_lim_loss_95": 314,
    }
    assert phs(
        tdb=35, tr=35, acclimatized=0, posture=1, rh=53.3, v=1, met=150, clo=0.5
    ) == {
        "t_re": 37.6,
        "water_loss": 3892.0,
        "d_lim_t_re": 480,
        "d_lim_loss_50": 480,
        "d_lim_loss_95": 463,
    }
    assert phs(tdb=43, tr=43, posture=1, rh=34.7, v=0.3, met=103, clo=0.5) == {
        "t_re": 37.3,
        "water_loss": 6765.0,
        "d_lim_t_re": 480,
        "d_lim_loss_50": 401,
        "d_lim_loss_95": 271,
    }
    assert phs(
        tdb=35, tr=35, acclimatized=0, posture=2, rh=53.3, v=0.3, met=206, clo=0.5
    ) == {
        "t_re": 39.2,
        "water_loss": 7236.0,
        "d_lim_t_re": 70,
        "d_lim_loss_50": 372,
        "d_lim_loss_95": 247,
    }
    assert phs(tdb=40, tr=40, rh=40.63, v=0.3, met=150, clo=0.4, posture=2) == {
        "t_re": 37.5,
        "water_loss": 6683.0,
        "d_lim_t_re": 480,
        "d_lim_loss_50": 407,
        "d_lim_loss_95": 276,
    }
    assert phs(
        tdb=40,
        tr=40,
        rh=40.63,
        v=0.3,
        met=150,
        clo=0.4,
        posture=2,
        theta=90,
        walk_sp=1,
    ) == {
        "t_re": 37.6,
        "water_loss": 5379.0,
        "d_lim_t_re": 480,
        "d_lim_loss_50": 480,
        "d_lim_loss_95": 339,
    }


def test_check_standard_compliance():
    with pytest.warns(
        UserWarning,
        match="ISO 7933:2004 air temperature applicability limits between 15 and 50 °C",
    ):
        warnings.warn(
            phs(tdb=70, tr=40, rh=33.85, v=0.3, met=150, clo=0.5, posture=2),
            UserWarning,
        )

    with pytest.warns(
        UserWarning,
        match="ISO 7933:2004 t_r - t_db applicability limits between 0 and 60 °C",
    ):
        warnings.warn(
            phs(tdb=20, tr=0, rh=33.85, v=0.3, met=150, clo=0.5, posture=2),
            UserWarning,
        )

    with pytest.warns(
        UserWarning,
        match="ISO 7933:2004 air speed applicability limits between 0 and 3 m/s",
    ):
        warnings.warn(
            phs(tdb=40, tr=40, rh=33.85, v=5, met=150, clo=0.5, posture=2),
            UserWarning,
        )

    with pytest.warns(
        UserWarning,
        match="ISO 7933:2004 met applicability limits between 100 and 450 met",
    ):
        warnings.warn(
            phs(tdb=40, tr=40, rh=33.85, v=2, met=1, clo=0.5, posture=2),
            UserWarning,
        )

    with pytest.warns(
        UserWarning,
        match="ISO 7933:2004 clo applicability limits between 0.1 and 1 clo",
    ):
        warnings.warn(
            phs(tdb=40, tr=40, rh=33.85, v=2, met=150, clo=2, posture=2),
            UserWarning,
        )

    with pytest.warns(
        UserWarning,
        match="ISO 7933:2004 t_r - t_db applicability limits between 0 and",
    ):
        warnings.warn(
            phs(tdb=40, tr=40, rh=61, v=2, met=150, clo=2, posture=2),
            UserWarning,
        )


def test_body_surface_area():
    assert body_surface_area(weight=80, height=1.8) == 1.9917607971689137


def test_t_o():
    assert t_o(25, 25, 0.1) == 25
    assert round(t_o(25, 30, 0.3), 2) == 26.83
    assert round(t_o(20, 30, 0.3), 2) == 23.66
    assert t_o(25, 25, 0.1, standard="ASHRAE") == 25
    assert t_o(20, 30, 0.1, standard="ASHRAE") == 25
    assert t_o(20, 30, 0.3, standard="ASHRAE") == 24
    assert t_o(20, 30, 0.7, standard="ASHRAE") == 23


def test_wbgt():
    assert wbgt(25, 30) == 26.5
    assert wbgt(twb=25, tg=32) == 27.1
    assert wbgt(twb=25, tg=32, tdb=20) == 27.1
    assert wbgt(twb=25, tg=32, tdb=20, with_solar_load=True) == 25.9
    with pytest.raises(ValueError):
        wbgt(twb=25, tg=32, with_solar_load=True)
    # data from Table D.1 ISO 7243
    assert wbgt(twb=17.3, tg=40, round=True) == 24.1
    assert wbgt(twb=21.1, tg=55, round=True) == 31.3
    assert wbgt(twb=16.7, tg=40, round=True) == 23.7


def test_at():
    assert at(tdb=25, rh=30, v=0.1) == 24.1
    assert at(tdb=23, rh=70, v=1) == 24.8
    assert at(tdb=23, rh=70, v=1, q=50) == 28.1


def test_heat_index():
    assert heat_index(25, 50) == 25.9
    assert heat_index(77, 50, units="IP") == 78.6
    assert heat_index(30, 80) == 37.7
    assert heat_index(86, 80, units="IP") == 99.8


def test_wc():
    assert wc(tdb=0, v=0.1) == {"wci": 518.6}
    assert wc(tdb=0, v=1.5) == {"wci": 813.5}
    assert wc(tdb=-5, v=5.5) == {"wci": 1255.2}
    assert wc(tdb=-10, v=11) == {"wci": 1631.1}
    assert wc(tdb=-5, v=11) == {"wci": 1441.4}


def test_humidex():
    assert humidex(25, 50) == {"humidex": 28.2, "discomfort": "Little or no discomfort"}
    assert humidex(30, 80) == {
        "humidex": 43.3,
        "discomfort": "Intense discomfort; avoid exertion",
    }
    assert humidex(31.6, 57.1) == {
        "humidex": 40.8,
        "discomfort": "Intense discomfort; avoid exertion",
    }


def test_net():
    assert net(37, 100, 0.1) == 37
    assert net(37, 100, 4.5) == 37
    assert net(25, 100, 4.5) == 20
    assert net(25, 100, 0.1) == 25.4
    assert net(40, 48.77, 0.1) == 33.8
    assert net(36, 50.196, 0.1) == 30.9


def test_two_nodes():
    # todo write more tests to validate all the following
    #  effective temperature (already implemented in two_nodes)
    #  pt set (already implemented in two_nodes)
    #  pd (already implemented in two_nodes)
    #  ps (already implemented in two_nodes)
    #  t_sens (already implemented in two_nodes)

    assert two_nodes(25, 25, 1.1, 50, 2, 0.5)["disc"] == 0.3
    assert two_nodes(tdb=25, tr=25, v=0.1, rh=50, met=1.2, clo=0.5)["disc"] == 0.2
    assert two_nodes(tdb=30, tr=25, v=0.1, rh=50, met=1.2, clo=0.5)["disc"] == 1.0
    assert two_nodes(tdb=30, tr=30, v=0.1, rh=50, met=1.2, clo=0.5)["disc"] == 1.5
    assert two_nodes(tdb=28, tr=28, v=0.4, rh=50, met=1.2, clo=0.5)["disc"] == 0.7

    assert two_nodes(tdb=30, tr=25, v=0.1, rh=50, met=1.2, clo=0.5)["pmv_gagge"] == 0.9
    assert two_nodes(tdb=30, tr=30, v=0.1, rh=50, met=1.2, clo=0.5)["pmv_gagge"] == 1.5
    assert two_nodes(tdb=28, tr=28, v=0.4, rh=50, met=1.2, clo=0.5)["pmv_gagge"] == 0.7

    assert two_nodes(tdb=30, tr=25, v=0.1, rh=50, met=1.2, clo=0.5)["pmv_set"] == 0.9
    assert two_nodes(tdb=30, tr=30, v=0.1, rh=50, met=1.2, clo=0.5)["pmv_set"] == 1.4
    assert two_nodes(tdb=28, tr=28, v=0.4, rh=50, met=1.2, clo=0.5)["pmv_set"] == 0.5<|MERGE_RESOLUTION|>--- conflicted
+++ resolved
@@ -1,11 +1,7 @@
-<<<<<<< HEAD
-import json
-=======
 import pytest
 import numpy as np
->>>>>>> 6e24a7be
+import json
 import warnings
-import pytest
 import requests
 
 from pythermalcomfort.models import (
@@ -1035,228 +1031,6 @@
     assert (t_mrt(tg=55, tdb=30, v=0.3, d=0.1, emissivity=0.95)) == 77.8
 
 
-<<<<<<< HEAD
-=======
-def test_set_tmp():
-    """Test the PMV function using the reference table from the ASHRAE 55 2020"""
-    for row in data_test_set:
-        assert (
-            abs(
-                set_tmp(
-                    tdb=row["tdb"],
-                    tr=row["tr"],
-                    v=row["v"],
-                    rh=row["rh"],
-                    met=row["met"],
-                    clo=row["clo"],
-                    calculate_ce=False,
-                )
-                - row["set"]
-            )
-            < 0.01
-        )
-
-    # testing SET equation to calculate cooling effect
-    assert (set_tmp(25, 25, 1.1, 50, 2, 0.5, calculate_ce=True)) == 20.5
-    assert (set_tmp(25, 25, 1.1, 50, 3, 0.5, calculate_ce=True)) == 20.9
-    assert (set_tmp(25, 25, 1.1, 50, 1.5, 0.5, calculate_ce=True)) == 20.5
-    assert (set_tmp(25, 25, 1.1, 50, 1.5, 0.75, calculate_ce=True)) == 23.1
-    assert (set_tmp(25, 25, 1.1, 50, 1.5, 0.1, calculate_ce=True)) == 15.6
-    assert (set_tmp(29, 25, 1.1, 50, 1.5, 0.5, calculate_ce=True)) == 23.3
-    assert (set_tmp(27, 25, 1.1, 50, 1.5, 0.75, calculate_ce=True)) == 24.5
-    assert (set_tmp(20, 25, 1.1, 50, 1.5, 0.1, calculate_ce=True)) == 11.2
-    assert (set_tmp(25, 27, 1.1, 50, 1.5, 0.5, calculate_ce=True)) == 21.1
-    assert (set_tmp(25, 29, 1.1, 50, 1.5, 0.5, calculate_ce=True)) == 21.7
-    assert (set_tmp(25, 31, 1.1, 50, 1.5, 0.5, calculate_ce=True)) == 22.3
-    assert (set_tmp(25, 27, 1.3, 50, 1.5, 0.5, calculate_ce=True)) == 20.8
-    assert (set_tmp(25, 29, 1.5, 50, 1.5, 0.5, calculate_ce=True)) == 21.1
-    assert (set_tmp(25, 31, 1.7, 50, 1.5, 0.5, calculate_ce=True)) == 21.4
-
-    assert (
-        set_tmp(
-            tdb=77,
-            tr=77,
-            v=0.328,
-            rh=50,
-            met=1.2,
-            clo=0.5,
-            units="IP",
-        )
-    ) == 75.8
-
-    for row in data_test_set_ip:
-        assert (
-            abs(
-                set_tmp(
-                    row["tdb"],
-                    row["tr"],
-                    row["v"],
-                    row["rh"],
-                    row["met"],
-                    row["clo"],
-                    units="IP",
-                )
-                - row["set"]
-            )
-            < 0.11
-        )
-
-
-def test_pmv():
-    """Test the PMV function using the reference table from the ASHRAE 55 2020"""
-    for row in data_test_pmv:
-        assert (
-            round(
-                pmv(
-                    row["tdb"], row["tr"], row["vr"], row["rh"], row["met"], row["clo"]
-                ),
-                1,
-            )
-        ) == row["pmv"]
-
-
-def test_pmv_ppd():
-    """Test the PMV function using the reference table from the ASHRAE 55 2020"""
-    for row in data_test_pmv:
-        assert (
-            abs(
-                round(
-                    pmv_ppd(
-                        row["tdb"],
-                        row["tr"],
-                        row["vr"],
-                        row["rh"],
-                        row["met"],
-                        row["clo"],
-                        standard="iso",
-                    )["pmv"],
-                    1,
-                )
-                - row["pmv"]
-            )
-            < 0.011
-        )
-        assert (
-            abs(
-                round(
-                    pmv_ppd(
-                        row["tdb"],
-                        row["tr"],
-                        row["vr"],
-                        row["rh"],
-                        row["met"],
-                        row["clo"],
-                        standard="iso",
-                    )["ppd"],
-                    1,
-                )
-                - row["ppd"]
-            )
-            < 1
-        )
-        assert (
-            abs(
-                round(
-                    pmv_ppd(
-                        row["tdb"],
-                        row["tr"],
-                        row["vr"],
-                        row["rh"],
-                        row["met"],
-                        row["clo"],
-                        standard="ashrae",
-                    )["pmv"],
-                    1,
-                )
-                - row["pmv"]
-            )
-            < 0.011
-        )
-        assert (
-            abs(
-                round(
-                    pmv_ppd(
-                        row["tdb"],
-                        row["tr"],
-                        row["vr"],
-                        row["rh"],
-                        row["met"],
-                        row["clo"],
-                        standard="ashrae",
-                    )["ppd"],
-                    1,
-                )
-                - row["ppd"]
-            )
-            < 1
-        )
-
-    for row in data_test_pmv_ip:
-        assert (
-            abs(
-                round(
-                    pmv_ppd(
-                        row["tdb"],
-                        row["tdb"],
-                        row["vr"],
-                        row["rh"],
-                        row["met"],
-                        row["clo"],
-                        standard="ashrae",
-                        units="ip",
-                    )["pmv"],
-                    1,
-                )
-                - row["pmv"]
-            )
-            < 0.011
-        )
-        assert (
-            abs(
-                round(
-                    pmv_ppd(
-                        row["tdb"],
-                        row["tdb"],
-                        row["vr"],
-                        row["rh"],
-                        row["met"],
-                        row["clo"],
-                        standard="ashrae",
-                        units="ip",
-                    )["ppd"],
-                    1,
-                )
-                - row["ppd"]
-            )
-            < 1
-        )
-
-    assert (
-        round(pmv_ppd(67.28, 67.28, 0.328084, 86, 1.1, 1, units="ip")["pmv"], 1)
-    ) == -0.5
-
-    for row in data_test_pmv_iso:
-        assert (
-            abs(
-                pmv_ppd(
-                    row["tdb"],
-                    row["tr"],
-                    row["vr"],
-                    row["rh"],
-                    row["met"],
-                    row["clo"],
-                    standard="iso",
-                )["pmv"]
-                - row["pmv"]
-            )
-            < 0.011
-        )
-
-    with pytest.raises(ValueError):
-        pmv_ppd(25, 25, 0.1, 50, 1.1, 0.5, standard="random")
-
-
->>>>>>> 6e24a7be
 def test_adaptive_ashrae():
     data_test_adaptive_ashrae = (
         [  # I have commented the lines of code that don't pass the test
